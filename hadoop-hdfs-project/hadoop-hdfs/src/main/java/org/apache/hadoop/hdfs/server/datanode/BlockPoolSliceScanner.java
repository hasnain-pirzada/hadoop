--- conflicted
+++ resolved
@@ -181,14 +181,13 @@
                              DFSConfigKeys.DFS_DATANODE_SCAN_PERIOD_HOURS_DEFAULT);
     if (hours <= 0) {
       hours = DEFAULT_SCAN_PERIOD_HOURS;
-<<<<<<< HEAD
     }
     this.scanPeriod = hours * 3600 * 1000;
     LOG.info("Periodic Block Verification Scanner initialized with interval "
         + hours + " hours for block pool " + bpid);
 
     // get the list of blocks and arrange them in random order
-    List<Block> arr = dataset.getFinalizedBlocks(blockPoolId);
+    List<FinalizedReplica> arr = dataset.getFinalizedBlocks(blockPoolId);
     Collections.shuffle(arr);
     
     long scanTime = -1;
@@ -206,32 +205,6 @@
       LOG.warn("Could not open verfication log. " +
                "Verification times are not stored.");
     }
-=======
-    }
-    this.scanPeriod = hours * 3600 * 1000;
-    LOG.info("Periodic Block Verification Scanner initialized with interval "
-        + hours + " hours for block pool " + bpid);
-
-    // get the list of blocks and arrange them in random order
-    List<FinalizedReplica> arr = dataset.getFinalizedBlocks(blockPoolId);
-    Collections.shuffle(arr);
-    
-    long scanTime = -1;
-    for (Block block : arr) {
-      BlockScanInfo info = new BlockScanInfo( block );
-      info.lastScanTime = scanTime--; 
-      //still keep 'info.lastScanType' to NONE.
-      addBlockInfo(info);
-    }
-
-    RollingLogs rollingLogs = null;
-    try {
-       rollingLogs = dataset.createRollingLogs(blockPoolId, VERIFICATION_PREFIX);
-    } catch (IOException e) {
-      LOG.warn("Could not open verfication log. " +
-               "Verification times are not stored.");
-    }
->>>>>>> fbf12270
     verificationLog = rollingLogs == null? null: new LogFileHandler(rollingLogs);
   }
   
