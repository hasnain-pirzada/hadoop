/**
 * Licensed to the Apache Software Foundation (ASF) under one
 * or more contributor license agreements.  See the NOTICE file
 * distributed with this work for additional information
 * regarding copyright ownership.  The ASF licenses this file
 * to you under the Apache License, Version 2.0 (the
 * "License"); you may not use this file except in compliance
 * with the License.  You may obtain a copy of the License at
 *
 *     http://www.apache.org/licenses/LICENSE-2.0
 *
 * Unless required by applicable law or agreed to in writing, software
 * distributed under the License is distributed on an "AS IS" BASIS,
 * WITHOUT WARRANTIES OR CONDITIONS OF ANY KIND, either express or implied.
 * See the License for the specific language governing permissions and
 * limitations under the License.
 */
package org.apache.hadoop.hdfs.server.datanode;

import static org.apache.hadoop.util.Time.now;

import java.io.IOException;
import java.net.InetSocketAddress;
import java.net.SocketTimeoutException;
import java.util.Collection;
import java.util.List;
import java.util.Map;

import org.apache.commons.logging.Log;
import org.apache.hadoop.classification.InterfaceAudience;
import org.apache.hadoop.hdfs.DFSUtil;
import org.apache.hadoop.hdfs.StorageType;
import org.apache.hadoop.hdfs.protocol.BlockListAsLongs;
import org.apache.hadoop.hdfs.protocol.DatanodeInfo;
import org.apache.hadoop.hdfs.protocol.ExtendedBlock;
import org.apache.hadoop.hdfs.protocol.HdfsConstants;
import org.apache.hadoop.hdfs.protocol.LocatedBlock;
import org.apache.hadoop.hdfs.protocol.UnregisteredNodeException;
import org.apache.hadoop.hdfs.protocolPB.DatanodeProtocolClientSideTranslatorPB;
import org.apache.hadoop.hdfs.server.common.IncorrectVersionException;
import org.apache.hadoop.hdfs.server.namenode.FSNamesystem;
import org.apache.hadoop.hdfs.server.protocol.DatanodeCommand;
import org.apache.hadoop.hdfs.server.protocol.DatanodeRegistration;
import org.apache.hadoop.hdfs.server.protocol.DatanodeStorage;
import org.apache.hadoop.hdfs.server.protocol.DisallowedDatanodeException;
import org.apache.hadoop.hdfs.server.protocol.HeartbeatResponse;
import org.apache.hadoop.hdfs.server.protocol.NamespaceInfo;
import org.apache.hadoop.hdfs.server.protocol.ReceivedDeletedBlockInfo;
import org.apache.hadoop.hdfs.server.protocol.StorageBlockReport;
import org.apache.hadoop.hdfs.server.protocol.StorageReceivedDeletedBlocks;
import org.apache.hadoop.hdfs.server.protocol.StorageReport;
import org.apache.hadoop.io.IOUtils;
import org.apache.hadoop.ipc.RemoteException;
import org.apache.hadoop.util.Time;
import org.apache.hadoop.util.VersionInfo;
import org.apache.hadoop.util.VersionUtil;

import com.google.common.annotations.VisibleForTesting;
import com.google.common.collect.Maps;

/**
 * A thread per active or standby namenode to perform:
 * <ul>
 * <li> Pre-registration handshake with namenode</li>
 * <li> Registration with namenode</li>
 * <li> Send periodic heartbeats to the namenode</li>
 * <li> Handle commands received from the namenode</li>
 * </ul>
 */
@InterfaceAudience.Private
class BPServiceActor implements Runnable {
  
  static final Log LOG = DataNode.LOG;
  final InetSocketAddress nnAddr;

  BPOfferService bpos;
  
  // lastBlockReport, lastDeletedReport and lastHeartbeat may be assigned/read
  // by testing threads (through BPServiceActor#triggerXXX), while also 
  // assigned/read by the actor thread. Thus they should be declared as volatile
  // to make sure the "happens-before" consistency.
  volatile long lastBlockReport = 0;
  volatile long lastDeletedReport = 0;

  boolean resetBlockReportTime = true;

  volatile long lastCacheReport = 0;

  Thread bpThread;
  DatanodeProtocolClientSideTranslatorPB bpNamenode;
  private volatile long lastHeartbeat = 0;
  private volatile boolean initialized = false;
  
  /**
   * Between block reports (which happen on the order of once an hour) the
   * DN reports smaller incremental changes to its block list. This map,
   * keyed by block ID, contains the pending changes which have yet to be
   * reported to the NN. Access should be synchronized on this object.
   */
  private final Map<String, PerStoragePendingIncrementalBR>
      pendingIncrementalBRperStorage = Maps.newConcurrentMap();

  private volatile int pendingReceivedRequests = 0;
  private volatile boolean shouldServiceRun = true;
  private final DataNode dn;
  private final DNConf dnConf;

  private DatanodeRegistration bpRegistration;

  BPServiceActor(InetSocketAddress nnAddr, BPOfferService bpos) {
    this.bpos = bpos;
    this.dn = bpos.getDataNode();
    this.nnAddr = nnAddr;
    this.dnConf = dn.getDnConf();
  }

  /**
   * returns true if BP thread has completed initialization of storage
   * and has registered with the corresponding namenode
   * @return true if initialized
   */
  boolean isInitialized() {
    return initialized;
  }
  
  boolean isAlive() {
    return shouldServiceRun && bpThread.isAlive();
  }

  @Override
  public String toString() {
    return bpos.toString() + " service to " + nnAddr;
  }
  
  InetSocketAddress getNNSocketAddress() {
    return nnAddr;
  }

  /**
   * Used to inject a spy NN in the unit tests.
   */
  @VisibleForTesting
  void setNameNode(DatanodeProtocolClientSideTranslatorPB dnProtocol) {
    bpNamenode = dnProtocol;
  }

  @VisibleForTesting
  DatanodeProtocolClientSideTranslatorPB getNameNodeProxy() {
    return bpNamenode;
  }

  /**
   * Perform the first part of the handshake with the NameNode.
   * This calls <code>versionRequest</code> to determine the NN's
   * namespace and version info. It automatically retries until
   * the NN responds or the DN is shutting down.
   * 
   * @return the NamespaceInfo
   */
  @VisibleForTesting
  NamespaceInfo retrieveNamespaceInfo() throws IOException {
    NamespaceInfo nsInfo = null;
    while (shouldRun()) {
      try {
        nsInfo = bpNamenode.versionRequest();
        LOG.debug(this + " received versionRequest response: " + nsInfo);
        break;
      } catch(SocketTimeoutException e) {  // namenode is busy
        LOG.warn("Problem connecting to server: " + nnAddr);
      } catch(IOException e ) {  // namenode is not available
        LOG.warn("Problem connecting to server: " + nnAddr);
      }
      
      // try again in a second
      sleepAndLogInterrupts(5000, "requesting version info from NN");
    }
    
    if (nsInfo != null) {
      checkNNVersion(nsInfo);
    } else {
      throw new IOException("DN shut down before block pool connected");
    }
    return nsInfo;
  }

  private void checkNNVersion(NamespaceInfo nsInfo)
      throws IncorrectVersionException {
    // build and layout versions should match
    String nnVersion = nsInfo.getSoftwareVersion();
    String minimumNameNodeVersion = dnConf.getMinimumNameNodeVersion();
    if (VersionUtil.compareVersions(nnVersion, minimumNameNodeVersion) < 0) {
      IncorrectVersionException ive = new IncorrectVersionException(
          minimumNameNodeVersion, nnVersion, "NameNode", "DataNode");
      LOG.warn(ive.getMessage());
      throw ive;
    }
    String dnVersion = VersionInfo.getVersion();
    if (!nnVersion.equals(dnVersion)) {
      LOG.info("Reported NameNode version '" + nnVersion + "' does not match " +
          "DataNode version '" + dnVersion + "' but is within acceptable " +
          "limits. Note: This is normal during a rolling upgrade.");
    }

    if (HdfsConstants.LAYOUT_VERSION != nsInfo.getLayoutVersion()) {
      LOG.warn("DataNode and NameNode layout versions must be the same." +
        " Expected: "+ HdfsConstants.LAYOUT_VERSION +
        " actual "+ nsInfo.getLayoutVersion());
      throw new IncorrectVersionException(
          nsInfo.getLayoutVersion(), "namenode");
    }
  }

  private void connectToNNAndHandshake() throws IOException {
    // get NN proxy
    bpNamenode = dn.connectToNN(nnAddr);

    // First phase of the handshake with NN - get the namespace
    // info.
    NamespaceInfo nsInfo = retrieveNamespaceInfo();
    
    // Verify that this matches the other NN in this HA pair.
    // This also initializes our block pool in the DN if we are
    // the first NN connection for this BP.
    bpos.verifyAndSetNamespaceInfo(nsInfo);
    
    // Second phase of the handshake with the NN.
    register();
  }
  
  /**
   * This methods  arranges for the data node to send the block report at 
   * the next heartbeat.
   */
  void scheduleBlockReport(long delay) {
    if (delay > 0) { // send BR after random delay
      lastBlockReport = Time.now()
      - ( dnConf.blockReportInterval - DFSUtil.getRandom().nextInt((int)(delay)));
    } else { // send at next heartbeat
      lastBlockReport = lastHeartbeat - dnConf.blockReportInterval;
    }
    resetBlockReportTime = true; // reset future BRs for randomness
  }

  void reportBadBlocks(ExtendedBlock block,
      String storageUuid, StorageType storageType) {
    if (bpRegistration == null) {
      return;
    }
    DatanodeInfo[] dnArr = { new DatanodeInfo(bpRegistration) };
    String[] uuids = { storageUuid };
    StorageType[] types = { storageType };
    // TODO: Corrupt flag is set to false for compatibility. We can probably
    // set it to true here.
    LocatedBlock[] blocks = {
        new LocatedBlock(block, dnArr, uuids, types) };
    
    try {
      bpNamenode.reportBadBlocks(blocks);  
    } catch (IOException e){
      /* One common reason is that NameNode could be in safe mode.
       * Should we keep on retrying in that case?
       */
      LOG.warn("Failed to report bad block " + block + " to namenode : "
          + " Exception", e);
    }
  }
  
  /**
   * Report received blocks and delete hints to the Namenode
   * @throws IOException
   */
  private void reportReceivedDeletedBlocks() throws IOException {
    // For each storage, check if there are newly received blocks and if
    // so then send an incremental report to the NameNode.
    for (Map.Entry<String, PerStoragePendingIncrementalBR> entry :
        pendingIncrementalBRperStorage.entrySet()) {
      final String storageUuid = entry.getKey();
      final PerStoragePendingIncrementalBR perStorageMap = entry.getValue();
      ReceivedDeletedBlockInfo[] receivedAndDeletedBlockArray = null;
      // TODO: We can probably use finer-grained synchronization now.
      synchronized (pendingIncrementalBRperStorage) {
        if (perStorageMap.getBlockInfoCount() > 0) {
          // Send newly-received and deleted blockids to namenode
          receivedAndDeletedBlockArray = perStorageMap.dequeueBlockInfos();
          pendingReceivedRequests -= receivedAndDeletedBlockArray.length;
        }
      }

      if (receivedAndDeletedBlockArray != null) {
        StorageReceivedDeletedBlocks[] report = { new StorageReceivedDeletedBlocks(
            storageUuid, receivedAndDeletedBlockArray) };
        boolean success = false;
        try {
          bpNamenode.blockReceivedAndDeleted(bpRegistration, bpos.getBlockPoolId(),
              report);
          success = true;
        } finally {
          synchronized (pendingIncrementalBRperStorage) {
            if (!success) {
              // If we didn't succeed in sending the report, put all of the
              // blocks back onto our queue, but only in the case where we
              // didn't put something newer in the meantime.
              perStorageMap.putMissingBlockInfos(receivedAndDeletedBlockArray);
              pendingReceivedRequests += perStorageMap.getBlockInfoCount();
            }
          }
        }
      }
    }
  }

  /**
   * Retrieve the incremental BR state for a given storage UUID
   * @param storageUuid
   * @return
   */
  private PerStoragePendingIncrementalBR getIncrementalBRMapForStorage(
      String storageUuid) {
    PerStoragePendingIncrementalBR mapForStorage =
        pendingIncrementalBRperStorage.get(storageUuid);

    if (mapForStorage == null) {
      // This is the first time we are adding incremental BR state for
      // this storage so create a new map. This is required once per
      // storage, per service actor.
      mapForStorage = new PerStoragePendingIncrementalBR();
      pendingIncrementalBRperStorage.put(storageUuid, mapForStorage);
    }

    return mapForStorage;
  }

  /*
   * Informing the name node could take a long long time! Should we wait
   * till namenode is informed before responding with success to the
   * client? For now we don't.
   */
  void notifyNamenodeBlockImmediately(
      ReceivedDeletedBlockInfo bInfo, String storageUuid) {
    synchronized (pendingIncrementalBRperStorage) {
      getIncrementalBRMapForStorage(storageUuid).putBlockInfo(bInfo);
      pendingReceivedRequests++;
      pendingIncrementalBRperStorage.notifyAll();
    }
  }

  void notifyNamenodeDeletedBlock(
      ReceivedDeletedBlockInfo bInfo, String storageUuid) {
    synchronized (pendingIncrementalBRperStorage) {
      getIncrementalBRMapForStorage(storageUuid).putBlockInfo(bInfo);
    }
  }

  /**
   * Run an immediate block report on this thread. Used by tests.
   */
  @VisibleForTesting
  void triggerBlockReportForTests() {
    synchronized (pendingIncrementalBRperStorage) {
      lastBlockReport = 0;
      lastHeartbeat = 0;
      pendingIncrementalBRperStorage.notifyAll();
      while (lastBlockReport == 0) {
        try {
          pendingIncrementalBRperStorage.wait(100);
        } catch (InterruptedException e) {
          return;
        }
      }
    }
  }
  
  @VisibleForTesting
  void triggerHeartbeatForTests() {
    synchronized (pendingIncrementalBRperStorage) {
      lastHeartbeat = 0;
      pendingIncrementalBRperStorage.notifyAll();
      while (lastHeartbeat == 0) {
        try {
          pendingIncrementalBRperStorage.wait(100);
        } catch (InterruptedException e) {
          return;
        }
      }
    }
  }

  @VisibleForTesting
  void triggerDeletionReportForTests() {
    synchronized (pendingIncrementalBRperStorage) {
      lastDeletedReport = 0;
      pendingIncrementalBRperStorage.notifyAll();

      while (lastDeletedReport == 0) {
        try {
          pendingIncrementalBRperStorage.wait(100);
        } catch (InterruptedException e) {
          return;
        }
      }
    }
  }

  /**
   * Report the list blocks to the Namenode
   * @throws IOException
   */
  DatanodeCommand blockReport() throws IOException {
    // send block report if timer has expired.
    DatanodeCommand cmd = null;
    long startTime = now();
    if (startTime - lastBlockReport > dnConf.blockReportInterval) {

      // Flush any block information that precedes the block report. Otherwise
      // we have a chance that we will miss the delHint information
      // or we will report an RBW replica after the BlockReport already reports
      // a FINALIZED one.
      reportReceivedDeletedBlocks();

      // Send one block report per known storage.

      // Create block report
      long brCreateStartTime = now();
      long totalBlockCount = 0;

      Map<String, BlockListAsLongs> perVolumeBlockLists =
          dn.getFSDataset().getBlockReports(bpos.getBlockPoolId());

      // Send block report
      long brSendStartTime = now();
      StorageBlockReport[] reports =
          new StorageBlockReport[perVolumeBlockLists.size()];

      int i = 0;
      for(Map.Entry<String, BlockListAsLongs> kvPair : perVolumeBlockLists.entrySet()) {
        String storageID = kvPair.getKey();
        BlockListAsLongs blockList = kvPair.getValue();
        totalBlockCount += blockList.getNumberOfBlocks();

        // Dummy DatanodeStorage object just for sending the block report.
        DatanodeStorage dnStorage = new DatanodeStorage(storageID);
        reports[i++] =
            new StorageBlockReport(
              dnStorage, blockList.getBlockListAsLongs());
      }

      cmd = bpNamenode.blockReport(bpRegistration, bpos.getBlockPoolId(), reports);

      // Log the block report processing stats from Datanode perspective
      long brSendCost = now() - brSendStartTime;
      long brCreateCost = brSendStartTime - brCreateStartTime;
      dn.getMetrics().addBlockReport(brSendCost);
      LOG.info("BlockReport of " + totalBlockCount
          + " blocks took " + brCreateCost + " msec to generate and "
          + brSendCost + " msecs for RPC and NN processing");

      // If we have sent the first block report, then wait a random
      // time before we start the periodic block reports.
      if (resetBlockReportTime) {
        lastBlockReport = startTime - DFSUtil.getRandom().nextInt((int)(dnConf.blockReportInterval));
        resetBlockReportTime = false;
      } else {
        /* say the last block report was at 8:20:14. The current report
         * should have started around 9:20:14 (default 1 hour interval).
         * If current time is :
         *   1) normal like 9:20:18, next report should be at 10:20:14
         *   2) unexpected like 11:35:43, next report should be at 12:20:14
         */
        lastBlockReport += (now() - lastBlockReport) /
        dnConf.blockReportInterval * dnConf.blockReportInterval;
      }
      LOG.info("sent block report, processed command:" + cmd);
    }
    return cmd;
  }
  
  DatanodeCommand cacheReport() throws IOException {
    // If caching is disabled, do not send a cache report
    if (dn.getFSDataset().getCacheCapacity() == 0) {
      return null;
    }
    // send cache report if timer has expired.
    DatanodeCommand cmd = null;
    long startTime = Time.monotonicNow();
    if (startTime - lastCacheReport > dnConf.cacheReportInterval) {
      if (LOG.isDebugEnabled()) {
        LOG.debug("Sending cacheReport from service actor: " + this);
      }
      lastCacheReport = startTime;

      String bpid = bpos.getBlockPoolId();
      List<Long> blockIds = dn.getFSDataset().getCacheReport(bpid);
      long createTime = Time.monotonicNow();

      cmd = bpNamenode.cacheReport(bpRegistration, bpid, blockIds);
      long sendTime = Time.monotonicNow();
      long createCost = createTime - startTime;
      long sendCost = sendTime - createTime;
      dn.getMetrics().addCacheReport(sendCost);
      LOG.info("CacheReport of " + blockIds.size()
          + " blocks took " + createCost + " msec to generate and "
          + sendCost + " msecs for RPC and NN processing");
    }
    return cmd;
  }
  
  HeartbeatResponse sendHeartBeat() throws IOException {
    StorageReport[] reports =
        dn.getFSDataset().getStorageReports(bpos.getBlockPoolId());
    if (LOG.isDebugEnabled()) {
      LOG.debug("Sending heartbeat with " + reports.length +
                " storage reports from service actor: " + this);
    }
<<<<<<< HEAD

    return bpNamenode.sendHeartbeat(bpRegistration,
        reports,
        dn.getFSDataset().getDnCacheCapacity(),
        dn.getFSDataset().getDnCacheUsed(),
=======
    // reports number of failed volumes
    StorageReport[] report = { new StorageReport(bpRegistration.getStorageID(),
        false,
        dn.getFSDataset().getCapacity(),
        dn.getFSDataset().getDfsUsed(),
        dn.getFSDataset().getRemaining(),
        dn.getFSDataset().getBlockPoolUsed(bpos.getBlockPoolId())) };
    return bpNamenode.sendHeartbeat(bpRegistration, report,
        dn.getFSDataset().getCacheCapacity(),
        dn.getFSDataset().getCacheUsed(),
>>>>>>> f10642a8
        dn.getXmitsInProgress(),
        dn.getXceiverCount(),
        dn.getFSDataset().getNumFailedVolumes());
  }
  
  //This must be called only by BPOfferService
  void start() {
    if ((bpThread != null) && (bpThread.isAlive())) {
      //Thread is started already
      return;
    }
    bpThread = new Thread(this, formatThreadName());
    bpThread.setDaemon(true); // needed for JUnit testing
    bpThread.start();
  }
  
  private String formatThreadName() {
    Collection<StorageLocation> dataDirs =
        DataNode.getStorageLocations(dn.getConf());
    return "DataNode: [" + dataDirs.toString() + "] " +
      " heartbeating to " + nnAddr;
  }
  
  //This must be called only by blockPoolManager.
  void stop() {
    shouldServiceRun = false;
    if (bpThread != null) {
        bpThread.interrupt();
    }
  }
  
  //This must be called only by blockPoolManager
  void join() {
    try {
      if (bpThread != null) {
        bpThread.join();
      }
    } catch (InterruptedException ie) { }
  }
  
  //Cleanup method to be called by current thread before exiting.
  private synchronized void cleanUp() {
    
    shouldServiceRun = false;
    IOUtils.cleanup(LOG, bpNamenode);
    bpos.shutdownActor(this);
  }

  /**
   * Main loop for each BP thread. Run until shutdown,
   * forever calling remote NameNode functions.
   */
  private void offerService() throws Exception {
    LOG.info("For namenode " + nnAddr + " using"
        + " DELETEREPORT_INTERVAL of " + dnConf.deleteReportInterval + " msec "
        + " BLOCKREPORT_INTERVAL of " + dnConf.blockReportInterval + "msec"
        + " CACHEREPORT_INTERVAL of " + dnConf.cacheReportInterval + "msec"
        + " Initial delay: " + dnConf.initialBlockReportDelay + "msec"
        + "; heartBeatInterval=" + dnConf.heartBeatInterval);

    //
    // Now loop for a long time....
    //
    while (shouldRun()) {
      try {
        long startTime = now();

        //
        // Every so often, send heartbeat or block-report
        //
        if (startTime - lastHeartbeat >= dnConf.heartBeatInterval) {
          //
          // All heartbeat messages include following info:
          // -- Datanode name
          // -- data transfer port
          // -- Total capacity
          // -- Bytes remaining
          //
          lastHeartbeat = startTime;
          if (!dn.areHeartbeatsDisabledForTests()) {
            HeartbeatResponse resp = sendHeartBeat();
            assert resp != null;
            dn.getMetrics().addHeartbeat(now() - startTime);

            // If the state of this NN has changed (eg STANDBY->ACTIVE)
            // then let the BPOfferService update itself.
            //
            // Important that this happens before processCommand below,
            // since the first heartbeat to a new active might have commands
            // that we should actually process.
            bpos.updateActorStatesFromHeartbeat(
                this, resp.getNameNodeHaState());

            long startProcessCommands = now();
            if (!processCommand(resp.getCommands()))
              continue;
            long endProcessCommands = now();
            if (endProcessCommands - startProcessCommands > 2000) {
              LOG.info("Took " + (endProcessCommands - startProcessCommands)
                  + "ms to process " + resp.getCommands().length
                  + " commands from NN");
            }
          }
        }
        if (pendingReceivedRequests > 0
            || (startTime - lastDeletedReport > dnConf.deleteReportInterval)) {
          reportReceivedDeletedBlocks();
          lastDeletedReport = startTime;
        }

        DatanodeCommand cmd = blockReport();
        processCommand(new DatanodeCommand[]{ cmd });

        cmd = cacheReport();
        processCommand(new DatanodeCommand[]{ cmd });

        // Now safe to start scanning the block pool.
        // If it has already been started, this is a no-op.
        if (dn.blockScanner != null) {
          dn.blockScanner.addBlockPool(bpos.getBlockPoolId());
        }

        //
        // There is no work to do;  sleep until hearbeat timer elapses, 
        // or work arrives, and then iterate again.
        //
        long waitTime = dnConf.heartBeatInterval - 
        (Time.now() - lastHeartbeat);
        synchronized(pendingIncrementalBRperStorage) {
          if (waitTime > 0 && pendingReceivedRequests == 0) {
            try {
              pendingIncrementalBRperStorage.wait(waitTime);
            } catch (InterruptedException ie) {
              LOG.warn("BPOfferService for " + this + " interrupted");
            }
          }
        } // synchronized
      } catch(RemoteException re) {
        String reClass = re.getClassName();
        if (UnregisteredNodeException.class.getName().equals(reClass) ||
            DisallowedDatanodeException.class.getName().equals(reClass) ||
            IncorrectVersionException.class.getName().equals(reClass)) {
          LOG.warn(this + " is shutting down", re);
          shouldServiceRun = false;
          return;
        }
        LOG.warn("RemoteException in offerService", re);
        try {
          long sleepTime = Math.min(1000, dnConf.heartBeatInterval);
          Thread.sleep(sleepTime);
        } catch (InterruptedException ie) {
          Thread.currentThread().interrupt();
        }
      } catch (IOException e) {
        LOG.warn("IOException in offerService", e);
      }
    } // while (shouldRun())
  } // offerService

  /**
   * Register one bp with the corresponding NameNode
   * <p>
   * The bpDatanode needs to register with the namenode on startup in order
   * 1) to report which storage it is serving now and 
   * 2) to receive a registrationID
   *  
   * issued by the namenode to recognize registered datanodes.
   * 
   * @see FSNamesystem#registerDatanode(DatanodeRegistration)
   * @throws IOException
   */
  void register() throws IOException {
    // The handshake() phase loaded the block pool storage
    // off disk - so update the bpRegistration object from that info
    bpRegistration = bpos.createRegistration();

    LOG.info(this + " beginning handshake with NN");

    while (shouldRun()) {
      try {
        // Use returned registration from namenode with updated fields
        bpRegistration = bpNamenode.registerDatanode(bpRegistration);
        break;
      } catch(SocketTimeoutException e) {  // namenode is busy
        LOG.info("Problem connecting to server: " + nnAddr);
        sleepAndLogInterrupts(1000, "connecting to server");
      }
    }
    
    LOG.info("Block pool " + this + " successfully registered with NN");
    bpos.registrationSucceeded(this, bpRegistration);

    // random short delay - helps scatter the BR from all DNs
    scheduleBlockReport(dnConf.initialBlockReportDelay);
  }


  private void sleepAndLogInterrupts(int millis,
      String stateString) {
    try {
      Thread.sleep(millis);
    } catch (InterruptedException ie) {
      LOG.info("BPOfferService " + this + " interrupted while " + stateString);
    }
  }

  /**
   * No matter what kind of exception we get, keep retrying to offerService().
   * That's the loop that connects to the NameNode and provides basic DataNode
   * functionality.
   *
   * Only stop when "shouldRun" or "shouldServiceRun" is turned off, which can
   * happen either at shutdown or due to refreshNamenodes.
   */
  @Override
  public void run() {
    LOG.info(this + " starting to offer service");

    try {
      // init stuff
      try {
        // setup storage
        connectToNNAndHandshake();
      } catch (IOException ioe) {
        // Initial handshake, storage recovery or registration failed
        // End BPOfferService thread
        LOG.fatal("Initialization failed for block pool " + this, ioe);
        return;
      }

      initialized = true; // bp is initialized;
      
      while (shouldRun()) {
        try {
          offerService();
        } catch (Exception ex) {
          LOG.error("Exception in BPOfferService for " + this, ex);
          sleepAndLogInterrupts(5000, "offering service");
        }
      }
    } catch (Throwable ex) {
      LOG.warn("Unexpected exception in block pool " + this, ex);
    } finally {
      LOG.warn("Ending block pool service for: " + this);
      cleanUp();
    }
  }

  private boolean shouldRun() {
    return shouldServiceRun && dn.shouldRun();
  }

  /**
   * Process an array of datanode commands
   * 
   * @param cmds an array of datanode commands
   * @return true if further processing may be required or false otherwise. 
   */
  boolean processCommand(DatanodeCommand[] cmds) {
    if (cmds != null) {
      for (DatanodeCommand cmd : cmds) {
        try {
          if (bpos.processCommandFromActor(cmd, this) == false) {
            return false;
          }
        } catch (IOException ioe) {
          LOG.warn("Error processing datanode Command", ioe);
        }
      }
    }
    return true;
  }

  void trySendErrorReport(int errCode, String errMsg) {
    try {
      bpNamenode.errorReport(bpRegistration, errCode, errMsg);
    } catch(IOException e) {
      LOG.warn("Error reporting an error to NameNode " + nnAddr,
          e);
    }
  }

  /**
   * Report a bad block from another DN in this cluster.
   */
  void reportRemoteBadBlock(DatanodeInfo dnInfo, ExtendedBlock block)
      throws IOException {
    LocatedBlock lb = new LocatedBlock(block, 
                                    new DatanodeInfo[] {dnInfo});
    bpNamenode.reportBadBlocks(new LocatedBlock[] {lb});
  }

  void reRegister() throws IOException {
    if (shouldRun()) {
      // re-retrieve namespace info to make sure that, if the NN
      // was restarted, we still match its version (HDFS-2120)
      retrieveNamespaceInfo();
      // and re-register
      register();
    }
  }

  private static class PerStoragePendingIncrementalBR {
    private Map<Long, ReceivedDeletedBlockInfo> pendingIncrementalBR =
        Maps.newHashMap();

    /**
     * Return the number of blocks on this storage that have pending
     * incremental block reports.
     * @return
     */
    int getBlockInfoCount() {
      return pendingIncrementalBR.size();
    }

    /**
     * Dequeue and return all pending incremental block report state.
     * @return
     */
    ReceivedDeletedBlockInfo[] dequeueBlockInfos() {
      ReceivedDeletedBlockInfo[] blockInfos =
          pendingIncrementalBR.values().toArray(
              new ReceivedDeletedBlockInfo[getBlockInfoCount()]);

      pendingIncrementalBR.clear();
      return blockInfos;
    }

    /**
     * Add blocks from blockArray to pendingIncrementalBR, unless the
     * block already exists in pendingIncrementalBR.
     * @param blockArray list of blocks to add.
     */
    void putMissingBlockInfos(ReceivedDeletedBlockInfo[] blockArray) {
      for (ReceivedDeletedBlockInfo rdbi : blockArray) {
        if (!pendingIncrementalBR.containsKey(rdbi.getBlock().getBlockId())) {
          pendingIncrementalBR.put(rdbi.getBlock().getBlockId(), rdbi);
        }
      }
    }

    /**
     * Add pending incremental block report for a single block.
     * @param blockID
     * @param blockInfo
     */
    void putBlockInfo(ReceivedDeletedBlockInfo blockInfo) {
      pendingIncrementalBR.put(blockInfo.getBlock().getBlockId(), blockInfo);
    }
  }
}<|MERGE_RESOLUTION|>--- conflicted
+++ resolved
@@ -511,24 +511,11 @@
       LOG.debug("Sending heartbeat with " + reports.length +
                 " storage reports from service actor: " + this);
     }
-<<<<<<< HEAD
 
     return bpNamenode.sendHeartbeat(bpRegistration,
         reports,
-        dn.getFSDataset().getDnCacheCapacity(),
-        dn.getFSDataset().getDnCacheUsed(),
-=======
-    // reports number of failed volumes
-    StorageReport[] report = { new StorageReport(bpRegistration.getStorageID(),
-        false,
-        dn.getFSDataset().getCapacity(),
-        dn.getFSDataset().getDfsUsed(),
-        dn.getFSDataset().getRemaining(),
-        dn.getFSDataset().getBlockPoolUsed(bpos.getBlockPoolId())) };
-    return bpNamenode.sendHeartbeat(bpRegistration, report,
         dn.getFSDataset().getCacheCapacity(),
         dn.getFSDataset().getCacheUsed(),
->>>>>>> f10642a8
         dn.getXmitsInProgress(),
         dn.getXceiverCount(),
         dn.getFSDataset().getNumFailedVolumes());
